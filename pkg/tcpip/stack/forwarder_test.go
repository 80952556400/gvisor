// Copyright 2020 The gVisor Authors.
//
// Licensed under the Apache License, Version 2.0 (the "License");
// you may not use this file except in compliance with the License.
// You may obtain a copy of the License at
//
//     http://www.apache.org/licenses/LICENSE-2.0
//
// Unless required by applicable law or agreed to in writing, software
// distributed under the License is distributed on an "AS IS" BASIS,
// WITHOUT WARRANTIES OR CONDITIONS OF ANY KIND, either express or implied.
// See the License for the specific language governing permissions and
// limitations under the License.

package stack

import (
	"encoding/binary"
	"testing"
	"time"

	"gvisor.dev/gvisor/pkg/tcpip"
	"gvisor.dev/gvisor/pkg/tcpip/buffer"
	"gvisor.dev/gvisor/pkg/tcpip/header"
)

const (
	fwdTestNetHeaderLen        = 12
	fwdTestNetDefaultPrefixLen = 8

	// fwdTestNetDefaultMTU is the MTU, in bytes, used throughout the tests,
	// except where another value is explicitly used. It is chosen to match
	// the MTU of loopback interfaces on linux systems.
	fwdTestNetDefaultMTU = 65536

	dstAddrOffset        = 0
	srcAddrOffset        = 1
	protocolNumberOffset = 2
)

// fwdTestNetworkEndpoint is a network-layer protocol endpoint.
// Headers of this protocol are fwdTestNetHeaderLen bytes, but we currently only
// use the first three: destination address, source address, and transport
// protocol. They're all one byte fields to simplify parsing.
type fwdTestNetworkEndpoint struct {
	nicID      tcpip.NICID
	proto      *fwdTestNetworkProtocol
	dispatcher TransportDispatcher
	ep         LinkEndpoint
}

var _ NetworkEndpoint = (*fwdTestNetworkEndpoint)(nil)

func (f *fwdTestNetworkEndpoint) MTU() uint32 {
	return f.ep.MTU() - uint32(f.MaxHeaderLength())
}

func (f *fwdTestNetworkEndpoint) NICID() tcpip.NICID {
	return f.nicID
}

func (*fwdTestNetworkEndpoint) DefaultTTL() uint8 {
	return 123
}

func (f *fwdTestNetworkEndpoint) HandlePacket(r *Route, pkt *PacketBuffer) {
	// Dispatch the packet to the transport protocol.
	f.dispatcher.DeliverTransportPacket(r, tcpip.TransportProtocolNumber(pkt.NetworkHeader().View()[protocolNumberOffset]), pkt)
}

func (f *fwdTestNetworkEndpoint) MaxHeaderLength() uint16 {
	return f.ep.MaxHeaderLength() + fwdTestNetHeaderLen
}

func (f *fwdTestNetworkEndpoint) PseudoHeaderChecksum(protocol tcpip.TransportProtocolNumber, dstAddr tcpip.Address) uint16 {
	return 0
}

func (f *fwdTestNetworkEndpoint) Capabilities() LinkEndpointCapabilities {
	return f.ep.Capabilities()
}

func (f *fwdTestNetworkEndpoint) NetworkProtocolNumber() tcpip.NetworkProtocolNumber {
	return f.proto.Number()
}

func (f *fwdTestNetworkEndpoint) WritePacket(r *Route, gso *GSO, params NetworkHeaderParams, pkt *PacketBuffer) *tcpip.Error {
	// Add the protocol's header to the packet and send it to the link
	// endpoint.
	b := pkt.NetworkHeader().Push(fwdTestNetHeaderLen)
	b[dstAddrOffset] = r.RemoteAddress[0]
	b[srcAddrOffset] = r.LocalAddress[0]
	b[protocolNumberOffset] = byte(params.Protocol)

	return f.ep.WritePacket(r, gso, fakeNetNumber, pkt)
}

// WritePackets implements LinkEndpoint.WritePackets.
func (f *fwdTestNetworkEndpoint) WritePackets(r *Route, gso *GSO, pkts PacketBufferList, params NetworkHeaderParams) (int, *tcpip.Error) {
	panic("not implemented")
}

func (*fwdTestNetworkEndpoint) WriteHeaderIncludedPacket(r *Route, pkt *PacketBuffer) *tcpip.Error {
	return tcpip.ErrNotSupported
}

func (*fwdTestNetworkEndpoint) Close() {}

// fwdTestNetworkProtocol is a network-layer protocol that implements Address
// resolution.
type fwdTestNetworkProtocol struct {
	addrCache              *linkAddrCache
	neigh                  *neighborCache
	addrResolveDelay       time.Duration
	onLinkAddressResolved  func(cache *linkAddrCache, neigh *neighborCache, addr tcpip.Address, _ tcpip.LinkAddress)
	onResolveStaticAddress func(tcpip.Address) (tcpip.LinkAddress, bool)
}

var _ NetworkProtocol = (*fwdTestNetworkProtocol)(nil)
var _ LinkAddressResolver = (*fwdTestNetworkProtocol)(nil)

func (f *fwdTestNetworkProtocol) Number() tcpip.NetworkProtocolNumber {
	return fakeNetNumber
}

func (f *fwdTestNetworkProtocol) MinimumPacketSize() int {
	return fwdTestNetHeaderLen
}

func (f *fwdTestNetworkProtocol) DefaultPrefixLen() int {
	return fwdTestNetDefaultPrefixLen
}

func (*fwdTestNetworkProtocol) ParseAddresses(v buffer.View) (src, dst tcpip.Address) {
	return tcpip.Address(v[srcAddrOffset : srcAddrOffset+1]), tcpip.Address(v[dstAddrOffset : dstAddrOffset+1])
}

func (*fwdTestNetworkProtocol) Parse(pkt *PacketBuffer) (tcpip.TransportProtocolNumber, bool, bool) {
	netHeader, ok := pkt.NetworkHeader().Consume(fwdTestNetHeaderLen)
	if !ok {
		return 0, false, false
	}
	return tcpip.TransportProtocolNumber(netHeader[protocolNumberOffset]), true, true
}

func (f *fwdTestNetworkProtocol) NewEndpoint(nicID tcpip.NICID, _ LinkAddressCache, _ NUDHandler, dispatcher TransportDispatcher, ep LinkEndpoint, _ *Stack) NetworkEndpoint {
	return &fwdTestNetworkEndpoint{
		nicID:      nicID,
		proto:      f,
		dispatcher: dispatcher,
		ep:         ep,
	}
}

func (*fwdTestNetworkProtocol) SetOption(tcpip.SettableNetworkProtocolOption) *tcpip.Error {
	return tcpip.ErrUnknownProtocolOption
}

func (*fwdTestNetworkProtocol) Option(tcpip.GettableNetworkProtocolOption) *tcpip.Error {
	return tcpip.ErrUnknownProtocolOption
}

func (*fwdTestNetworkProtocol) Close() {}

func (*fwdTestNetworkProtocol) Wait() {}

func (f *fwdTestNetworkProtocol) LinkAddressRequest(addr, localAddr tcpip.Address, remoteLinkAddr tcpip.LinkAddress, linkEP LinkEndpoint) *tcpip.Error {
	if f.onLinkAddressResolved != nil {
		time.AfterFunc(f.addrResolveDelay, func() {
			f.onLinkAddressResolved(f.addrCache, f.neigh, addr, remoteLinkAddr)
		})
	}
	return nil
}

func (f *fwdTestNetworkProtocol) ResolveStaticAddress(addr tcpip.Address) (tcpip.LinkAddress, bool) {
	if f.onResolveStaticAddress != nil {
		return f.onResolveStaticAddress(addr)
	}
	return "", false
}

<<<<<<< HEAD
func (*fwdTestNetworkProtocol) LinkAddressProtocol() tcpip.NetworkProtocolNumber {
	return fwdTestNetNumber
=======
func (f *fwdTestNetworkProtocol) LinkAddressProtocol() tcpip.NetworkProtocolNumber {
	return fakeNetNumber
>>>>>>> ac324f64
}

// fwdTestPacketInfo holds all the information about an outbound packet.
type fwdTestPacketInfo struct {
	RemoteLinkAddress tcpip.LinkAddress
	LocalLinkAddress  tcpip.LinkAddress
	Pkt               *PacketBuffer
}

type fwdTestLinkEndpoint struct {
	dispatcher NetworkDispatcher
	mtu        uint32
	linkAddr   tcpip.LinkAddress

	// C is where outbound packets are queued.
	C chan fwdTestPacketInfo
}

// InjectInbound injects an inbound packet.
func (e *fwdTestLinkEndpoint) InjectInbound(protocol tcpip.NetworkProtocolNumber, pkt *PacketBuffer) {
	e.InjectLinkAddr(protocol, "", pkt)
}

// InjectLinkAddr injects an inbound packet with a remote link address.
func (e *fwdTestLinkEndpoint) InjectLinkAddr(protocol tcpip.NetworkProtocolNumber, remote tcpip.LinkAddress, pkt *PacketBuffer) {
	e.dispatcher.DeliverNetworkPacket(remote, "" /* local */, protocol, pkt)
}

// Attach saves the stack network-layer dispatcher for use later when packets
// are injected.
func (e *fwdTestLinkEndpoint) Attach(dispatcher NetworkDispatcher) {
	e.dispatcher = dispatcher
}

// IsAttached implements stack.LinkEndpoint.IsAttached.
func (e *fwdTestLinkEndpoint) IsAttached() bool {
	return e.dispatcher != nil
}

// MTU implements stack.LinkEndpoint.MTU. It returns the value initialized
// during construction.
func (e *fwdTestLinkEndpoint) MTU() uint32 {
	return e.mtu
}

// Capabilities implements stack.LinkEndpoint.Capabilities.
func (e fwdTestLinkEndpoint) Capabilities() LinkEndpointCapabilities {
	caps := LinkEndpointCapabilities(0)
	return caps | CapabilityResolutionRequired
}

// GSOMaxSize returns the maximum GSO packet size.
func (*fwdTestLinkEndpoint) GSOMaxSize() uint32 {
	return 1 << 15
}

// MaxHeaderLength returns the maximum size of the link layer header. Given it
// doesn't have a header, it just returns 0.
func (*fwdTestLinkEndpoint) MaxHeaderLength() uint16 {
	return 0
}

// LinkAddress returns the link address of this endpoint.
func (e *fwdTestLinkEndpoint) LinkAddress() tcpip.LinkAddress {
	return e.linkAddr
}

func (e fwdTestLinkEndpoint) WritePacket(r *Route, gso *GSO, protocol tcpip.NetworkProtocolNumber, pkt *PacketBuffer) *tcpip.Error {
	p := fwdTestPacketInfo{
		RemoteLinkAddress: r.RemoteLinkAddress,
		LocalLinkAddress:  r.LocalLinkAddress,
		Pkt:               pkt,
	}

	select {
	case e.C <- p:
	default:
	}

	return nil
}

// WritePackets stores outbound packets into the channel.
func (e *fwdTestLinkEndpoint) WritePackets(r *Route, gso *GSO, pkts PacketBufferList, protocol tcpip.NetworkProtocolNumber) (int, *tcpip.Error) {
	n := 0
	for pkt := pkts.Front(); pkt != nil; pkt = pkt.Next() {
		e.WritePacket(r, gso, protocol, pkt)
		n++
	}

	return n, nil
}

// WriteRawPacket implements stack.LinkEndpoint.WriteRawPacket.
func (e *fwdTestLinkEndpoint) WriteRawPacket(vv buffer.VectorisedView) *tcpip.Error {
	p := fwdTestPacketInfo{
		Pkt: NewPacketBuffer(PacketBufferOptions{Data: vv}),
	}

	select {
	case e.C <- p:
	default:
	}

	return nil
}

// Wait implements stack.LinkEndpoint.Wait.
func (*fwdTestLinkEndpoint) Wait() {}

// ARPHardwareType implements stack.LinkEndpoint.ARPHardwareType.
func (*fwdTestLinkEndpoint) ARPHardwareType() header.ARPHardwareType {
	panic("not implemented")
}

// AddHeader implements stack.LinkEndpoint.AddHeader.
func (e *fwdTestLinkEndpoint) AddHeader(local, remote tcpip.LinkAddress, protocol tcpip.NetworkProtocolNumber, pkt *PacketBuffer) {
	panic("not implemented")
}

func fwdTestNetFactory(t *testing.T, proto *fwdTestNetworkProtocol, useNeighborCache bool) (ep1, ep2 *fwdTestLinkEndpoint) {
	// Create a stack with the network protocol and two NICs.
	s := New(Options{
		NetworkProtocols: []NetworkProtocol{proto},
		UseNeighborCache: useNeighborCache,
	})

	if !useNeighborCache {
		proto.addrCache = s.linkAddrCache
	}

	// Enable forwarding.
	s.SetForwarding(proto.Number(), true)

	// NIC 1 has the link address "a", and added the network address 1.
	ep1 = &fwdTestLinkEndpoint{
		C:        make(chan fwdTestPacketInfo, 300),
		mtu:      fwdTestNetDefaultMTU,
		linkAddr: "a",
	}
	if err := s.CreateNIC(1, ep1); err != nil {
		t.Fatal("CreateNIC #1 failed:", err)
	}
	if err := s.AddAddress(1, fakeNetNumber, "\x01"); err != nil {
		t.Fatal("AddAddress #1 failed:", err)
	}

	// NIC 2 has the link address "b", and added the network address 2.
	ep2 = &fwdTestLinkEndpoint{
		C:        make(chan fwdTestPacketInfo, 300),
		mtu:      fwdTestNetDefaultMTU,
		linkAddr: "b",
	}
	if err := s.CreateNIC(2, ep2); err != nil {
		t.Fatal("CreateNIC #2 failed:", err)
	}
	if err := s.AddAddress(2, fakeNetNumber, "\x02"); err != nil {
		t.Fatal("AddAddress #2 failed:", err)
	}

	if useNeighborCache {
		// Control the neighbor cache for NIC 2.
		nic, ok := s.nics[2]
		if !ok {
			t.Fatal("failed to get the neighbor cache for NIC 2")
		}
		proto.neigh = nic.neigh
	}

	// Route all packets to NIC 2.
	{
		subnet, err := tcpip.NewSubnet("\x00", "\x00")
		if err != nil {
			t.Fatal(err)
		}
		s.SetRouteTable([]tcpip.Route{{Destination: subnet, NIC: 2}})
	}

	return ep1, ep2
}

func TestForwardingWithStaticResolver(t *testing.T) {
	tests := []struct {
		name             string
		useNeighborCache bool
	}{
		{
			name:             "linkAddrCache",
			useNeighborCache: false,
		},
		{
			name:             "neighborCache",
			useNeighborCache: true,
		},
	}

	for _, test := range tests {
		t.Run(test.name, func(t *testing.T) {
			// Create a network protocol with a static resolver.
			proto := &fwdTestNetworkProtocol{
				onResolveStaticAddress:
				// The network address 3 is resolved to the link address "c".
				func(addr tcpip.Address) (tcpip.LinkAddress, bool) {
					if addr == "\x03" {
						return "c", true
					}
					return "", false
				},
			}

<<<<<<< HEAD
			ep1, ep2 := fwdTestNetFactory(t, proto, test.useNeighborCache)
=======
	// Inject an inbound packet to address 3 on NIC 1, and see if it is
	// forwarded to NIC 2.
	buf := buffer.NewView(30)
	buf[dstAddrOffset] = 3
	ep1.InjectInbound(fakeNetNumber, NewPacketBuffer(PacketBufferOptions{
		Data: buf.ToVectorisedView(),
	}))
>>>>>>> ac324f64

			// Inject an inbound packet to address 3 on NIC 1, and see if it is
			// forwarded to NIC 2.
			buf := buffer.NewView(30)
			buf[dstAddrOffset] = 3
			ep1.InjectInbound(fwdTestNetNumber, NewPacketBuffer(PacketBufferOptions{
				Data: buf.ToVectorisedView(),
			}))

			var p fwdTestPacketInfo

			select {
			case p = <-ep2.C:
			default:
				t.Fatal("packet not forwarded")
			}

			// Test that the static address resolution happened correctly.
			if p.RemoteLinkAddress != "c" {
				t.Fatalf("got p.RemoteLinkAddress = %s, want = c", p.RemoteLinkAddress)
			}
			if p.LocalLinkAddress != "b" {
				t.Fatalf("got p.LocalLinkAddress = %s, want = b", p.LocalLinkAddress)
			}
		})
	}
}

func TestForwardingWithFakeResolver(t *testing.T) {
	tests := []struct {
		name             string
		useNeighborCache bool
		proto            *fwdTestNetworkProtocol
	}{
		{
			name:             "linkAddrCache",
			useNeighborCache: false,
			proto: &fwdTestNetworkProtocol{
				addrResolveDelay: 500 * time.Millisecond,
				onLinkAddressResolved: func(cache *linkAddrCache, neigh *neighborCache, addr tcpip.Address, _ tcpip.LinkAddress) {
					// Any address will be resolved to the link address "c".
					cache.add(tcpip.FullAddress{NIC: 2, Addr: addr}, "c")
				},
			},
		},
		{
			name:             "neighborCache",
			useNeighborCache: true,
			proto: &fwdTestNetworkProtocol{
				addrResolveDelay: 500 * time.Millisecond,
				onLinkAddressResolved: func(cache *linkAddrCache, neigh *neighborCache, addr tcpip.Address, remoteLinkAddr tcpip.LinkAddress) {
					t.Helper()
					if len(remoteLinkAddr) != 0 {
						t.Fatalf("got remoteLinkAddr=%q, want unspecified", remoteLinkAddr)
					}
					// Any address will be resolved to the link address "c".
					neigh.HandleConfirmation(addr, "c", ReachabilityConfirmationFlags{
						Solicited: true,
						Override:  false,
						IsRouter:  false,
					})
				},
			},
		},
	}

	for _, test := range tests {
		t.Run(test.name, func(t *testing.T) {
			ep1, ep2 := fwdTestNetFactory(t, test.proto, test.useNeighborCache)

<<<<<<< HEAD
			// Inject an inbound packet to address 3 on NIC 1, and see if it is
			// forwarded to NIC 2.
			buf := buffer.NewView(30)
			buf[dstAddrOffset] = 3
			ep1.InjectInbound(fwdTestNetNumber, NewPacketBuffer(PacketBufferOptions{
				Data: buf.ToVectorisedView(),
			}))
=======
	// Inject an inbound packet to address 3 on NIC 1, and see if it is
	// forwarded to NIC 2.
	buf := buffer.NewView(30)
	buf[dstAddrOffset] = 3
	ep1.InjectInbound(fakeNetNumber, NewPacketBuffer(PacketBufferOptions{
		Data: buf.ToVectorisedView(),
	}))
>>>>>>> ac324f64

			var p fwdTestPacketInfo

			select {
			case p = <-ep2.C:
			case <-time.After(time.Second):
				t.Fatal("packet not forwarded")
			}

			// Test that the address resolution happened correctly.
			if p.RemoteLinkAddress != "c" {
				t.Fatalf("got p.RemoteLinkAddress = %s, want = c", p.RemoteLinkAddress)
			}
			if p.LocalLinkAddress != "b" {
				t.Fatalf("got p.LocalLinkAddress = %s, want = b", p.LocalLinkAddress)
			}
		})
	}
}

func TestForwardingWithNoResolver(t *testing.T) {
	// Create a network protocol without a resolver.
	proto := &fwdTestNetworkProtocol{}

	// Whether or not we use the neighbor cache here does not matter since
	// neither linkAddrCache nor neighborCache will be used.
	ep1, ep2 := fwdTestNetFactory(t, proto, false /* useNeighborCache */)

	// inject an inbound packet to address 3 on NIC 1, and see if it is
	// forwarded to NIC 2.
	buf := buffer.NewView(30)
	buf[dstAddrOffset] = 3
	ep1.InjectInbound(fakeNetNumber, NewPacketBuffer(PacketBufferOptions{
		Data: buf.ToVectorisedView(),
	}))

	select {
	case <-ep2.C:
		t.Fatal("Packet should not be forwarded")
	case <-time.After(time.Second):
	}
}

func TestForwardingWithFakeResolverPartialTimeout(t *testing.T) {
	tests := []struct {
		name             string
		useNeighborCache bool
		proto            *fwdTestNetworkProtocol
	}{
		{
			name:             "linkAddrCache",
			useNeighborCache: false,
			proto: &fwdTestNetworkProtocol{
				addrResolveDelay: 500 * time.Millisecond,
				onLinkAddressResolved: func(cache *linkAddrCache, neigh *neighborCache, addr tcpip.Address, _ tcpip.LinkAddress) {
					// Only packets to address 3 will be resolved to the
					// link address "c".
					if addr == "\x03" {
						cache.add(tcpip.FullAddress{NIC: 2, Addr: addr}, "c")
					}
				},
			},
		},
		{
			name:             "neighborCache",
			useNeighborCache: true,
			proto: &fwdTestNetworkProtocol{
				addrResolveDelay: 500 * time.Millisecond,
				onLinkAddressResolved: func(cache *linkAddrCache, neigh *neighborCache, addr tcpip.Address, remoteLinkAddr tcpip.LinkAddress) {
					t.Helper()
					if len(remoteLinkAddr) != 0 {
						t.Fatalf("got remoteLinkAddr=%q, want unspecified", remoteLinkAddr)
					}
					// Only packets to address 3 will be resolved to the
					// link address "c".
					if addr == "\x03" {
						neigh.HandleConfirmation(addr, "c", ReachabilityConfirmationFlags{
							Solicited: true,
							Override:  false,
							IsRouter:  false,
						})
					}
				},
			},
		},
	}

<<<<<<< HEAD
	for _, test := range tests {
		t.Run(test.name, func(t *testing.T) {
			ep1, ep2 := fwdTestNetFactory(t, test.proto, test.useNeighborCache)

			// Inject an inbound packet to address 4 on NIC 1. This packet should
			// not be forwarded.
			buf := buffer.NewView(30)
			buf[dstAddrOffset] = 4
			ep1.InjectInbound(fwdTestNetNumber, NewPacketBuffer(PacketBufferOptions{
				Data: buf.ToVectorisedView(),
			}))

			// Inject an inbound packet to address 3 on NIC 1, and see if it is
			// forwarded to NIC 2.
			buf = buffer.NewView(30)
			buf[dstAddrOffset] = 3
			ep1.InjectInbound(fwdTestNetNumber, NewPacketBuffer(PacketBufferOptions{
				Data: buf.ToVectorisedView(),
			}))

			var p fwdTestPacketInfo

			select {
			case p = <-ep2.C:
			case <-time.After(time.Second):
				t.Fatal("packet not forwarded")
			}
=======
	ep1, ep2 := fwdTestNetFactory(t, proto)

	// Inject an inbound packet to address 4 on NIC 1. This packet should
	// not be forwarded.
	buf := buffer.NewView(30)
	buf[dstAddrOffset] = 4
	ep1.InjectInbound(fakeNetNumber, NewPacketBuffer(PacketBufferOptions{
		Data: buf.ToVectorisedView(),
	}))

	// Inject an inbound packet to address 3 on NIC 1, and see if it is
	// forwarded to NIC 2.
	buf = buffer.NewView(30)
	buf[dstAddrOffset] = 3
	ep1.InjectInbound(fakeNetNumber, NewPacketBuffer(PacketBufferOptions{
		Data: buf.ToVectorisedView(),
	}))

	var p fwdTestPacketInfo

	select {
	case p = <-ep2.C:
	case <-time.After(time.Second):
		t.Fatal("packet not forwarded")
	}
>>>>>>> ac324f64

			if nh := PayloadSince(p.Pkt.NetworkHeader()); nh[dstAddrOffset] != 3 {
				t.Fatalf("got p.Pkt.NetworkHeader[dstAddrOffset] = %d, want = 3", nh[dstAddrOffset])
			}

			// Test that the address resolution happened correctly.
			if p.RemoteLinkAddress != "c" {
				t.Fatalf("got p.RemoteLinkAddress = %s, want = c", p.RemoteLinkAddress)
			}
			if p.LocalLinkAddress != "b" {
				t.Fatalf("got p.LocalLinkAddress = %s, want = b", p.LocalLinkAddress)
			}
		})
	}
}

func TestForwardingWithFakeResolverTwoPackets(t *testing.T) {
	tests := []struct {
		name             string
		useNeighborCache bool
		proto            *fwdTestNetworkProtocol
	}{
		{
			name:             "linkAddrCache",
			useNeighborCache: false,
			proto: &fwdTestNetworkProtocol{
				addrResolveDelay: 500 * time.Millisecond,
				onLinkAddressResolved: func(cache *linkAddrCache, neigh *neighborCache, addr tcpip.Address, _ tcpip.LinkAddress) {
					// Any packets will be resolved to the link address "c".
					cache.add(tcpip.FullAddress{NIC: 2, Addr: addr}, "c")
				},
			},
		},
		{
			name:             "neighborCache",
			useNeighborCache: true,
			proto: &fwdTestNetworkProtocol{
				addrResolveDelay: 500 * time.Millisecond,
				onLinkAddressResolved: func(cache *linkAddrCache, neigh *neighborCache, addr tcpip.Address, remoteLinkAddr tcpip.LinkAddress) {
					t.Helper()
					if len(remoteLinkAddr) != 0 {
						t.Fatalf("got remoteLinkAddr=%q, want unspecified", remoteLinkAddr)
					}
					// Any packets will be resolved to the link address "c".
					neigh.HandleConfirmation(addr, "c", ReachabilityConfirmationFlags{
						Solicited: true,
						Override:  false,
						IsRouter:  false,
					})
				},
			},
		},
	}

<<<<<<< HEAD
	for _, test := range tests {
		t.Run(test.name, func(t *testing.T) {
			ep1, ep2 := fwdTestNetFactory(t, test.proto, test.useNeighborCache)
=======
	ep1, ep2 := fwdTestNetFactory(t, proto)

	// Inject two inbound packets to address 3 on NIC 1.
	for i := 0; i < 2; i++ {
		buf := buffer.NewView(30)
		buf[dstAddrOffset] = 3
		ep1.InjectInbound(fakeNetNumber, NewPacketBuffer(PacketBufferOptions{
			Data: buf.ToVectorisedView(),
		}))
	}

	for i := 0; i < 2; i++ {
		var p fwdTestPacketInfo

		select {
		case p = <-ep2.C:
		case <-time.After(time.Second):
			t.Fatal("packet not forwarded")
		}
>>>>>>> ac324f64

			// Inject two inbound packets to address 3 on NIC 1.
			for i := 0; i < 2; i++ {
				buf := buffer.NewView(30)
				buf[dstAddrOffset] = 3
				ep1.InjectInbound(fwdTestNetNumber, NewPacketBuffer(PacketBufferOptions{
					Data: buf.ToVectorisedView(),
				}))
			}

			for i := 0; i < 2; i++ {
				var p fwdTestPacketInfo

				select {
				case p = <-ep2.C:
				case <-time.After(time.Second):
					t.Fatal("packet not forwarded")
				}

				if nh := PayloadSince(p.Pkt.NetworkHeader()); nh[dstAddrOffset] != 3 {
					t.Fatalf("got p.Pkt.NetworkHeader[dstAddrOffset] = %d, want = 3", nh[dstAddrOffset])
				}

				// Test that the address resolution happened correctly.
				if p.RemoteLinkAddress != "c" {
					t.Fatalf("got p.RemoteLinkAddress = %s, want = c", p.RemoteLinkAddress)
				}
				if p.LocalLinkAddress != "b" {
					t.Fatalf("got p.LocalLinkAddress = %s, want = b", p.LocalLinkAddress)
				}
			}
		})
	}
}

func TestForwardingWithFakeResolverManyPackets(t *testing.T) {
	tests := []struct {
		name             string
		useNeighborCache bool
		proto            *fwdTestNetworkProtocol
	}{
		{
			name:             "linkAddrCache",
			useNeighborCache: false,
			proto: &fwdTestNetworkProtocol{
				addrResolveDelay: 500 * time.Millisecond,
				onLinkAddressResolved: func(cache *linkAddrCache, neigh *neighborCache, addr tcpip.Address, _ tcpip.LinkAddress) {
					// Any packets will be resolved to the link address "c".
					cache.add(tcpip.FullAddress{NIC: 2, Addr: addr}, "c")
				},
			},
		},
		{
			name:             "neighborCache",
			useNeighborCache: true,
			proto: &fwdTestNetworkProtocol{
				addrResolveDelay: 500 * time.Millisecond,
				onLinkAddressResolved: func(cache *linkAddrCache, neigh *neighborCache, addr tcpip.Address, remoteLinkAddr tcpip.LinkAddress) {
					t.Helper()
					if len(remoteLinkAddr) != 0 {
						t.Fatalf("got remoteLinkAddr=%q, want unspecified", remoteLinkAddr)
					}
					// Any packets will be resolved to the link address "c".
					neigh.HandleConfirmation(addr, "c", ReachabilityConfirmationFlags{
						Solicited: true,
						Override:  false,
						IsRouter:  false,
					})
				},
			},
		},
	}

<<<<<<< HEAD
	for _, test := range tests {
		t.Run(test.name, func(t *testing.T) {
			ep1, ep2 := fwdTestNetFactory(t, test.proto, test.useNeighborCache)
=======
	ep1, ep2 := fwdTestNetFactory(t, proto)

	for i := 0; i < maxPendingPacketsPerResolution+5; i++ {
		// Inject inbound 'maxPendingPacketsPerResolution + 5' packets on NIC 1.
		buf := buffer.NewView(30)
		buf[dstAddrOffset] = 3
		// Set the packet sequence number.
		binary.BigEndian.PutUint16(buf[fwdTestNetHeaderLen:], uint16(i))
		ep1.InjectInbound(fakeNetNumber, NewPacketBuffer(PacketBufferOptions{
			Data: buf.ToVectorisedView(),
		}))
	}

	for i := 0; i < maxPendingPacketsPerResolution; i++ {
		var p fwdTestPacketInfo
>>>>>>> ac324f64

			for i := 0; i < maxPendingPacketsPerResolution+5; i++ {
				// Inject inbound 'maxPendingPacketsPerResolution + 5' packets on NIC 1.
				buf := buffer.NewView(30)
				buf[dstAddrOffset] = 3
				// Set the packet sequence number.
				binary.BigEndian.PutUint16(buf[fwdTestNetHeaderLen:], uint16(i))
				ep1.InjectInbound(fwdTestNetNumber, NewPacketBuffer(PacketBufferOptions{
					Data: buf.ToVectorisedView(),
				}))
			}

			for i := 0; i < maxPendingPacketsPerResolution; i++ {
				var p fwdTestPacketInfo

				select {
				case p = <-ep2.C:
				case <-time.After(time.Second):
					t.Fatal("packet not forwarded")
				}

				b := PayloadSince(p.Pkt.NetworkHeader())
				if b[dstAddrOffset] != 3 {
					t.Fatalf("got b[dstAddrOffset] = %d, want = 3", b[dstAddrOffset])
				}
				if len(b) < fwdTestNetHeaderLen+2 {
					t.Fatalf("packet is too short to hold a sequence number: len(b) = %d", b)
				}
				seqNumBuf := b[fwdTestNetHeaderLen:]

				// The first 5 packets should not be forwarded so the sequence number should
				// start with 5.
				want := uint16(i + 5)
				if n := binary.BigEndian.Uint16(seqNumBuf); n != want {
					t.Fatalf("got the packet #%d, want = #%d", n, want)
				}

				// Test that the address resolution happened correctly.
				if p.RemoteLinkAddress != "c" {
					t.Fatalf("got p.RemoteLinkAddress = %s, want = c", p.RemoteLinkAddress)
				}
				if p.LocalLinkAddress != "b" {
					t.Fatalf("got p.LocalLinkAddress = %s, want = b", p.LocalLinkAddress)
				}
			}
		})
	}
}

func TestForwardingWithFakeResolverManyResolutions(t *testing.T) {
	tests := []struct {
		name             string
		useNeighborCache bool
		proto            *fwdTestNetworkProtocol
	}{
		{
			name:             "linkAddrCache",
			useNeighborCache: false,
			proto: &fwdTestNetworkProtocol{
				addrResolveDelay: 500 * time.Millisecond,
				onLinkAddressResolved: func(cache *linkAddrCache, neigh *neighborCache, addr tcpip.Address, _ tcpip.LinkAddress) {
					// Any packets will be resolved to the link address "c".
					cache.add(tcpip.FullAddress{NIC: 2, Addr: addr}, "c")
				},
			},
		},
		{
			name:             "neighborCache",
			useNeighborCache: true,
			proto: &fwdTestNetworkProtocol{
				addrResolveDelay: 500 * time.Millisecond,
				onLinkAddressResolved: func(cache *linkAddrCache, neigh *neighborCache, addr tcpip.Address, remoteLinkAddr tcpip.LinkAddress) {
					t.Helper()
					if len(remoteLinkAddr) != 0 {
						t.Fatalf("got remoteLinkAddr=%q, want unspecified", remoteLinkAddr)
					}
					// Any packets will be resolved to the link address "c".
					neigh.HandleConfirmation(addr, "c", ReachabilityConfirmationFlags{
						Solicited: true,
						Override:  false,
						IsRouter:  false,
					})
				},
			},
		},
	}

<<<<<<< HEAD
	for _, test := range tests {
		t.Run(test.name, func(t *testing.T) {
			ep1, ep2 := fwdTestNetFactory(t, test.proto, test.useNeighborCache)
=======
	ep1, ep2 := fwdTestNetFactory(t, proto)

	for i := 0; i < maxPendingResolutions+5; i++ {
		// Inject inbound 'maxPendingResolutions + 5' packets on NIC 1.
		// Each packet has a different destination address (3 to
		// maxPendingResolutions + 7).
		buf := buffer.NewView(30)
		buf[dstAddrOffset] = byte(3 + i)
		ep1.InjectInbound(fakeNetNumber, NewPacketBuffer(PacketBufferOptions{
			Data: buf.ToVectorisedView(),
		}))
	}

	for i := 0; i < maxPendingResolutions; i++ {
		var p fwdTestPacketInfo

		select {
		case p = <-ep2.C:
		case <-time.After(time.Second):
			t.Fatal("packet not forwarded")
		}
>>>>>>> ac324f64

			for i := 0; i < maxPendingResolutions+5; i++ {
				// Inject inbound 'maxPendingResolutions + 5' packets on NIC 1.
				// Each packet has a different destination address (3 to
				// maxPendingResolutions + 7).
				buf := buffer.NewView(30)
				buf[dstAddrOffset] = byte(3 + i)
				ep1.InjectInbound(fwdTestNetNumber, NewPacketBuffer(PacketBufferOptions{
					Data: buf.ToVectorisedView(),
				}))
			}

			for i := 0; i < maxPendingResolutions; i++ {
				var p fwdTestPacketInfo

				select {
				case p = <-ep2.C:
				case <-time.After(time.Second):
					t.Fatal("packet not forwarded")
				}

				// The first 5 packets (address 3 to 7) should not be forwarded
				// because their address resolutions are interrupted.
				if nh := PayloadSince(p.Pkt.NetworkHeader()); nh[dstAddrOffset] < 8 {
					t.Fatalf("got p.Pkt.NetworkHeader[dstAddrOffset] = %d, want p.Pkt.NetworkHeader[dstAddrOffset] >= 8", nh[dstAddrOffset])
				}

				// Test that the address resolution happened correctly.
				if p.RemoteLinkAddress != "c" {
					t.Fatalf("got p.RemoteLinkAddress = %s, want = c", p.RemoteLinkAddress)
				}
				if p.LocalLinkAddress != "b" {
					t.Fatalf("got p.LocalLinkAddress = %s, want = b", p.LocalLinkAddress)
				}
			}
		})
	}
}<|MERGE_RESOLUTION|>--- conflicted
+++ resolved
@@ -16,6 +16,7 @@
 
 import (
 	"encoding/binary"
+	"math"
 	"testing"
 	"time"
 
@@ -25,8 +26,9 @@
 )
 
 const (
-	fwdTestNetHeaderLen        = 12
-	fwdTestNetDefaultPrefixLen = 8
+	fwdTestNetNumber           tcpip.NetworkProtocolNumber = math.MaxUint32
+	fwdTestNetHeaderLen                                    = 12
+	fwdTestNetDefaultPrefixLen                             = 8
 
 	// fwdTestNetDefaultMTU is the MTU, in bytes, used throughout the tests,
 	// except where another value is explicitly used. It is chosen to match
@@ -92,7 +94,7 @@
 	b[srcAddrOffset] = r.LocalAddress[0]
 	b[protocolNumberOffset] = byte(params.Protocol)
 
-	return f.ep.WritePacket(r, gso, fakeNetNumber, pkt)
+	return f.ep.WritePacket(r, gso, fwdTestNetNumber, pkt)
 }
 
 // WritePackets implements LinkEndpoint.WritePackets.
@@ -120,7 +122,7 @@
 var _ LinkAddressResolver = (*fwdTestNetworkProtocol)(nil)
 
 func (f *fwdTestNetworkProtocol) Number() tcpip.NetworkProtocolNumber {
-	return fakeNetNumber
+	return fwdTestNetNumber
 }
 
 func (f *fwdTestNetworkProtocol) MinimumPacketSize() int {
@@ -180,13 +182,8 @@
 	return "", false
 }
 
-<<<<<<< HEAD
 func (*fwdTestNetworkProtocol) LinkAddressProtocol() tcpip.NetworkProtocolNumber {
 	return fwdTestNetNumber
-=======
-func (f *fwdTestNetworkProtocol) LinkAddressProtocol() tcpip.NetworkProtocolNumber {
-	return fakeNetNumber
->>>>>>> ac324f64
 }
 
 // fwdTestPacketInfo holds all the information about an outbound packet.
@@ -330,7 +327,7 @@
 	if err := s.CreateNIC(1, ep1); err != nil {
 		t.Fatal("CreateNIC #1 failed:", err)
 	}
-	if err := s.AddAddress(1, fakeNetNumber, "\x01"); err != nil {
+	if err := s.AddAddress(1, fwdTestNetNumber, "\x01"); err != nil {
 		t.Fatal("AddAddress #1 failed:", err)
 	}
 
@@ -343,7 +340,7 @@
 	if err := s.CreateNIC(2, ep2); err != nil {
 		t.Fatal("CreateNIC #2 failed:", err)
 	}
-	if err := s.AddAddress(2, fakeNetNumber, "\x02"); err != nil {
+	if err := s.AddAddress(2, fwdTestNetNumber, "\x02"); err != nil {
 		t.Fatal("AddAddress #2 failed:", err)
 	}
 
@@ -397,17 +394,7 @@
 				},
 			}
 
-<<<<<<< HEAD
 			ep1, ep2 := fwdTestNetFactory(t, proto, test.useNeighborCache)
-=======
-	// Inject an inbound packet to address 3 on NIC 1, and see if it is
-	// forwarded to NIC 2.
-	buf := buffer.NewView(30)
-	buf[dstAddrOffset] = 3
-	ep1.InjectInbound(fakeNetNumber, NewPacketBuffer(PacketBufferOptions{
-		Data: buf.ToVectorisedView(),
-	}))
->>>>>>> ac324f64
 
 			// Inject an inbound packet to address 3 on NIC 1, and see if it is
 			// forwarded to NIC 2.
@@ -478,7 +465,6 @@
 		t.Run(test.name, func(t *testing.T) {
 			ep1, ep2 := fwdTestNetFactory(t, test.proto, test.useNeighborCache)
 
-<<<<<<< HEAD
 			// Inject an inbound packet to address 3 on NIC 1, and see if it is
 			// forwarded to NIC 2.
 			buf := buffer.NewView(30)
@@ -486,15 +472,6 @@
 			ep1.InjectInbound(fwdTestNetNumber, NewPacketBuffer(PacketBufferOptions{
 				Data: buf.ToVectorisedView(),
 			}))
-=======
-	// Inject an inbound packet to address 3 on NIC 1, and see if it is
-	// forwarded to NIC 2.
-	buf := buffer.NewView(30)
-	buf[dstAddrOffset] = 3
-	ep1.InjectInbound(fakeNetNumber, NewPacketBuffer(PacketBufferOptions{
-		Data: buf.ToVectorisedView(),
-	}))
->>>>>>> ac324f64
 
 			var p fwdTestPacketInfo
 
@@ -527,7 +504,7 @@
 	// forwarded to NIC 2.
 	buf := buffer.NewView(30)
 	buf[dstAddrOffset] = 3
-	ep1.InjectInbound(fakeNetNumber, NewPacketBuffer(PacketBufferOptions{
+	ep1.InjectInbound(fwdTestNetNumber, NewPacketBuffer(PacketBufferOptions{
 		Data: buf.ToVectorisedView(),
 	}))
 
@@ -582,7 +559,6 @@
 		},
 	}
 
-<<<<<<< HEAD
 	for _, test := range tests {
 		t.Run(test.name, func(t *testing.T) {
 			ep1, ep2 := fwdTestNetFactory(t, test.proto, test.useNeighborCache)
@@ -610,33 +586,6 @@
 			case <-time.After(time.Second):
 				t.Fatal("packet not forwarded")
 			}
-=======
-	ep1, ep2 := fwdTestNetFactory(t, proto)
-
-	// Inject an inbound packet to address 4 on NIC 1. This packet should
-	// not be forwarded.
-	buf := buffer.NewView(30)
-	buf[dstAddrOffset] = 4
-	ep1.InjectInbound(fakeNetNumber, NewPacketBuffer(PacketBufferOptions{
-		Data: buf.ToVectorisedView(),
-	}))
-
-	// Inject an inbound packet to address 3 on NIC 1, and see if it is
-	// forwarded to NIC 2.
-	buf = buffer.NewView(30)
-	buf[dstAddrOffset] = 3
-	ep1.InjectInbound(fakeNetNumber, NewPacketBuffer(PacketBufferOptions{
-		Data: buf.ToVectorisedView(),
-	}))
-
-	var p fwdTestPacketInfo
-
-	select {
-	case p = <-ep2.C:
-	case <-time.After(time.Second):
-		t.Fatal("packet not forwarded")
-	}
->>>>>>> ac324f64
 
 			if nh := PayloadSince(p.Pkt.NetworkHeader()); nh[dstAddrOffset] != 3 {
 				t.Fatalf("got p.Pkt.NetworkHeader[dstAddrOffset] = %d, want = 3", nh[dstAddrOffset])
@@ -691,31 +640,9 @@
 		},
 	}
 
-<<<<<<< HEAD
 	for _, test := range tests {
 		t.Run(test.name, func(t *testing.T) {
 			ep1, ep2 := fwdTestNetFactory(t, test.proto, test.useNeighborCache)
-=======
-	ep1, ep2 := fwdTestNetFactory(t, proto)
-
-	// Inject two inbound packets to address 3 on NIC 1.
-	for i := 0; i < 2; i++ {
-		buf := buffer.NewView(30)
-		buf[dstAddrOffset] = 3
-		ep1.InjectInbound(fakeNetNumber, NewPacketBuffer(PacketBufferOptions{
-			Data: buf.ToVectorisedView(),
-		}))
-	}
-
-	for i := 0; i < 2; i++ {
-		var p fwdTestPacketInfo
-
-		select {
-		case p = <-ep2.C:
-		case <-time.After(time.Second):
-			t.Fatal("packet not forwarded")
-		}
->>>>>>> ac324f64
 
 			// Inject two inbound packets to address 3 on NIC 1.
 			for i := 0; i < 2; i++ {
@@ -789,27 +716,9 @@
 		},
 	}
 
-<<<<<<< HEAD
 	for _, test := range tests {
 		t.Run(test.name, func(t *testing.T) {
 			ep1, ep2 := fwdTestNetFactory(t, test.proto, test.useNeighborCache)
-=======
-	ep1, ep2 := fwdTestNetFactory(t, proto)
-
-	for i := 0; i < maxPendingPacketsPerResolution+5; i++ {
-		// Inject inbound 'maxPendingPacketsPerResolution + 5' packets on NIC 1.
-		buf := buffer.NewView(30)
-		buf[dstAddrOffset] = 3
-		// Set the packet sequence number.
-		binary.BigEndian.PutUint16(buf[fwdTestNetHeaderLen:], uint16(i))
-		ep1.InjectInbound(fakeNetNumber, NewPacketBuffer(PacketBufferOptions{
-			Data: buf.ToVectorisedView(),
-		}))
-	}
-
-	for i := 0; i < maxPendingPacketsPerResolution; i++ {
-		var p fwdTestPacketInfo
->>>>>>> ac324f64
 
 			for i := 0; i < maxPendingPacketsPerResolution+5; i++ {
 				// Inject inbound 'maxPendingPacketsPerResolution + 5' packets on NIC 1.
@@ -897,33 +806,9 @@
 		},
 	}
 
-<<<<<<< HEAD
 	for _, test := range tests {
 		t.Run(test.name, func(t *testing.T) {
 			ep1, ep2 := fwdTestNetFactory(t, test.proto, test.useNeighborCache)
-=======
-	ep1, ep2 := fwdTestNetFactory(t, proto)
-
-	for i := 0; i < maxPendingResolutions+5; i++ {
-		// Inject inbound 'maxPendingResolutions + 5' packets on NIC 1.
-		// Each packet has a different destination address (3 to
-		// maxPendingResolutions + 7).
-		buf := buffer.NewView(30)
-		buf[dstAddrOffset] = byte(3 + i)
-		ep1.InjectInbound(fakeNetNumber, NewPacketBuffer(PacketBufferOptions{
-			Data: buf.ToVectorisedView(),
-		}))
-	}
-
-	for i := 0; i < maxPendingResolutions; i++ {
-		var p fwdTestPacketInfo
-
-		select {
-		case p = <-ep2.C:
-		case <-time.After(time.Second):
-			t.Fatal("packet not forwarded")
-		}
->>>>>>> ac324f64
 
 			for i := 0; i < maxPendingResolutions+5; i++ {
 				// Inject inbound 'maxPendingResolutions + 5' packets on NIC 1.
